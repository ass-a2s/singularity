// Copyright (c) 2018, Sylabs Inc. All rights reserved.
// This software is licensed under a 3-clause BSD license. Please consult the
// LICENSE.md file distributed with the sources of this project regarding your
// rights to use or distribute this software.

package imgbuild

import (
	"fmt"
	"io/ioutil"
	"net"
	"os"
	"os/exec"
	"os/signal"
	"syscall"

	"github.com/singularityware/singularity/src/pkg/sylog"
)

// StartProcess runs the %post script
func (e *EngineOperations) StartProcess(masterConn net.Conn) error {

	if e.EngineConfig.RunSection("post") && e.EngineConfig.Recipe.BuildData.Post != "" {
		// Run %post script here
		post := exec.Command("/bin/sh", "-cex", e.EngineConfig.Recipe.BuildData.Post)
		post.Env = e.EngineConfig.OciConfig.Process.Env
		post.Stdout = os.Stdout
		post.Stderr = os.Stderr

		sylog.Infof("Running post scriptlet\n")
		if err := post.Start(); err != nil {
			sylog.Fatalf("failed to start %%post proc: %v\n", err)
		}
		if err := post.Wait(); err != nil {
			sylog.Fatalf("post proc: %v\n", err)
		}
	}

<<<<<<< HEAD
	//append environment
=======
	// append environment
>>>>>>> cf114909
	if err := e.insertEnvScript(); err != nil {
		return fmt.Errorf("While inserting environment script: %v", err)
	}

<<<<<<< HEAD
	//insert startscript
=======
	// insert startscript
>>>>>>> cf114909
	if err := e.insertStartScript(); err != nil {
		return fmt.Errorf("While inserting startscript: %v", err)
	}

<<<<<<< HEAD
	//insert runscript
=======
	// insert runscript
>>>>>>> cf114909
	if err := e.insertRunScript(); err != nil {
		return fmt.Errorf("While inserting runscript: %v", err)
	}

<<<<<<< HEAD
	//insert test script
=======
	// insert test script
>>>>>>> cf114909
	if err := e.insertTestScript(); err != nil {
		return fmt.Errorf("While inserting test script: %v", err)
	}

	if e.EngineConfig.RunSection("test") {
		if !e.EngineConfig.NoTest && e.EngineConfig.Recipe.BuildData.Test != "" {
			// Run %test script
			test := exec.Command("/bin/sh", "-cex", e.EngineConfig.Recipe.BuildData.Test)
			test.Stdout = os.Stdout
			test.Stderr = os.Stderr

			sylog.Infof("Running test scriptlet\n")
			if err := test.Start(); err != nil {
				sylog.Fatalf("failed to start %%test proc: %v\n", err)
			}
			if err := test.Wait(); err != nil {
				sylog.Fatalf("test proc: %v\n", err)
			}
		}
	}

	os.Exit(0)
	return nil
}

// MonitorContainer is responsible for waiting on container process
func (e *EngineOperations) MonitorContainer(pid int) (syscall.WaitStatus, error) {
	var status syscall.WaitStatus

	signals := make(chan os.Signal, 1)
	signal.Notify(signals)

	for {
		s := <-signals
		switch s {
		case syscall.SIGCHLD:
			if wpid, err := syscall.Wait4(pid, &status, syscall.WNOHANG, nil); err != nil {
				return status, fmt.Errorf("error while waiting child: %s", err)
			} else if wpid != pid {
				continue
			}
			return status, nil
		default:
			return status, fmt.Errorf("interrupted by signal %s", s.String())
		}
	}
}

// CleanupContainer _
func (e *EngineOperations) CleanupContainer() error {
	return nil
}

// PostStartProcess actually does nothing for build engine
func (e *EngineOperations) PostStartProcess(pid int) error {
	return nil
}

func (e *EngineOperations) insertEnvScript() error {
	if e.EngineConfig.RunSection("environment") && e.EngineConfig.Recipe.ImageData.Environment != "" {
		sylog.Infof("Adding environment to container")
		err := ioutil.WriteFile("/.singularity.d/env/90-environment.sh", []byte("#!/bin/sh\n\n"+e.EngineConfig.Recipe.ImageData.Environment+"\n"), 0775)
		if err != nil {
			return err
		}
	}
	return nil
}

func (e *EngineOperations) insertRunScript() error {
	if e.EngineConfig.RunSection("runscript") && e.EngineConfig.Recipe.ImageData.Runscript != "" {
		sylog.Infof("Adding runscript")
		err := ioutil.WriteFile("/.singularity.d/runscript", []byte("#!/bin/sh\n\n"+e.EngineConfig.Recipe.ImageData.Runscript+"\n"), 0775)
		if err != nil {
			return err
		}
	}
	return nil
}

func (e *EngineOperations) insertStartScript() error {
	if e.EngineConfig.RunSection("startscript") && e.EngineConfig.Recipe.ImageData.Startscript != "" {
		sylog.Infof("Adding startscript")
		err := ioutil.WriteFile("/.singularity.d/startscript", []byte("#!/bin/sh\n\n"+e.EngineConfig.Recipe.ImageData.Startscript+"\n"), 0775)
		if err != nil {
			return err
		}
	}
	return nil
}

func (e *EngineOperations) insertTestScript() error {
	if e.EngineConfig.RunSection("test") && e.EngineConfig.Recipe.ImageData.Test != "" {
		sylog.Infof("Adding testscript")
		err := ioutil.WriteFile("/.singularity.d/test", []byte("#!/bin/sh\n\n"+e.EngineConfig.Recipe.ImageData.Test+"\n"), 0775)
		if err != nil {
			return err
		}
	}
	return nil
}<|MERGE_RESOLUTION|>--- conflicted
+++ resolved
@@ -36,38 +36,22 @@
 		}
 	}
 
-<<<<<<< HEAD
-	//append environment
-=======
 	// append environment
->>>>>>> cf114909
 	if err := e.insertEnvScript(); err != nil {
 		return fmt.Errorf("While inserting environment script: %v", err)
 	}
 
-<<<<<<< HEAD
-	//insert startscript
-=======
 	// insert startscript
->>>>>>> cf114909
 	if err := e.insertStartScript(); err != nil {
 		return fmt.Errorf("While inserting startscript: %v", err)
 	}
 
-<<<<<<< HEAD
-	//insert runscript
-=======
 	// insert runscript
->>>>>>> cf114909
 	if err := e.insertRunScript(); err != nil {
 		return fmt.Errorf("While inserting runscript: %v", err)
 	}
 
-<<<<<<< HEAD
-	//insert test script
-=======
 	// insert test script
->>>>>>> cf114909
 	if err := e.insertTestScript(); err != nil {
 		return fmt.Errorf("While inserting test script: %v", err)
 	}
