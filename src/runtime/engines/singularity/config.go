// Copyright (c) 2018, Sylabs Inc. All rights reserved.
// This software is licensed under a 3-clause BSD license. Please consult the
// LICENSE.md file distributed with the sources of this project regarding your
// rights to use or distribute this software.

package singularity

import (
	"github.com/sylabs/singularity/src/pkg/buildcfg"
	"github.com/sylabs/singularity/src/pkg/image"
	"github.com/sylabs/singularity/src/pkg/network"
	"github.com/sylabs/singularity/src/pkg/sylog"
	"github.com/sylabs/singularity/src/runtime/engines/config"
	"github.com/sylabs/singularity/src/runtime/engines/config/oci"
)

// Name is the name of the runtime.
const Name = "singularity"

// FileConfig describes the singularity.conf file options
type FileConfig struct {
	AllowSetuid             bool     `default:"yes" authorized:"yes,no" directive:"allow setuid"`
	MaxLoopDevices          uint     `default:"256" directive:"max loop devices"`
	AllowPidNs              bool     `default:"yes" authorized:"yes,no" directive:"allow pid ns"`
	ConfigPasswd            bool     `default:"yes" authorized:"yes,no" directive:"config passwd"`
	ConfigGroup             bool     `default:"yes" authorized:"yes,no" directive:"config group"`
	ConfigResolvConf        bool     `default:"yes" authorized:"yes,no" directive:"config resolv_conf"`
	MountProc               bool     `default:"yes" authorized:"yes,no" directive:"mount proc"`
	MountSys                bool     `default:"yes" authorized:"yes,no" directive:"mount sys"`
	MountDev                string   `default:"yes" authorized:"yes,no,minimal" directive:"mount dev"`
	MountDevPts             bool     `default:"yes" authorized:"yes,no" directive:"mount devpts"`
	MountHome               bool     `default:"yes" authorized:"yes,no" directive:"mount home"`
	MountTmp                bool     `default:"yes" authorized:"yes,no" directive:"mount tmp"`
	MountHostfs             bool     `default:"no" authorized:"yes,no" directive:"mount hostfs"`
	BindPath                []string `default:"/etc/localtime,/etc/hosts" directive:"bind path"`
	UserBindControl         bool     `default:"yes" authorized:"yes,no" directive:"user bind control"`
	EnableOverlay           string   `default:"try" authorized:"yes,no,try" directive:"enable overlay"`
	EnableUnderlay          bool     `default:"yes" authorized:"yes,no" directive:"enable underlay"`
	MountSlave              bool     `default:"yes" authorized:"yes,no" directive:"mount slave"`
	SessiondirMaxSize       uint     `default:"16" directive:"sessiondir max size"`
	LimitContainerOwners    []string `directive:"limit container owners"`
	LimitContainerGroups    []string `directive:"limit container groups"`
	LimitContainerPaths     []string `directive:"limit container paths"`
	AllowContainerSquashfs  bool     `default:"yes" authorized:"yes,no" directive:"allow container squashfs"`
	AllowContainerExtfs     bool     `default:"yes" authorized:"yes,no" directive:"allow container extfs"`
	AllowContainerDir       bool     `default:"yes" authorized:"yes,no" directive:"allow container dir"`
	AutofsBugPath           []string `directive:"autofs bug path"`
	AlwaysUseNv             bool     `default:"no" authorized:"yes,no" directive:"always use nv"`
	RootDefaultCapabilities string   `default:"full" authorized:"full,file,no" directive:"root default capabilities"`
	AllowRootCapabilities   bool     `default:"yes" authorized:"yes,no" directive:"allow root capabilities"`
	AllowUserCapabilities   bool     `default:"no" authorized:"yes,no" directive:"allow user capabilities"`
	MemoryFSType            string   `default:"tmpfs" authorized:"tmpfs,ramfs" directive:"memory fs type"`
	CniConfPath             string   `directive:"cni configuration path"`
	CniPluginPath           string   `directive:"cni plugin path"`
}

// JSONConfig stores engine specific confguration that is allowed to be set by the user
type JSONConfig struct {
	Image         string        `json:"image"`
	WritableImage bool          `json:"writableImage,omitempty"`
	WritableTmpfs bool          `json:"writableTmpfs,omitempty"`
	OverlayImage  []string      `json:"overlayImage,omitempty"`
	Contain       bool          `json:"container,omitempty"`
	Nv            bool          `json:"nv,omitempty"`
	Workdir       string        `json:"workdir,omitempty"`
	ScratchDir    []string      `json:"scratchdir,omitempty"`
	HomeSource    string        `json:"homedir,omitempty"`
	HomeDest      string        `json:"homeDest,omitempty"`
	CustomHome    bool          `json:"customHome,omitempty"`
	BindPath      []string      `json:"bindpath,omitempty"`
	Command       string        `json:"command,omitempty"`
	Shell         string        `json:"shell,omitempty"`
	TmpDir        string        `json:"tmpdir,omitempty"`
	Instance      bool          `json:"instance,omitempty"`
	InstanceJoin  bool          `json:"instanceJoin,omitempty"`
	BootInstance  bool          `json:"bootInstance,omitempty"`
	RunPrivileged bool          `json:"runPrivileged,omitempty"`
	AddCaps       string        `json:"addCaps,omitempty"`
	DropCaps      string        `json:"dropCaps,omitempty"`
	Hostname      string        `json:"hostname,omitempty"`
	AllowSUID     bool          `json:"allowSUID,omitempty"`
	KeepPrivs     bool          `json:"keepPrivs,omitempty"`
	NoPrivs       bool          `json:"noPrivs,omitempty"`
	NoHome        bool          `json:"noHome,omitempty"`
	NoInit        bool          `json:"noInit,omitempty"`
	ImageList     []image.Image `json:"imageList,omitempty"`
	Network       string        `json:"network,omitempty"`
	NetworkArgs   []string      `json:"networkArgs,omitempty"`
	DNS           string        `json:"dns,omitempty"`
	Cwd           string        `json:"cwd,omitempty"`
	OpenFd        []int         `json:"openFd,omitempty"`
}

// EngineConfig stores both the JSONConfig and the FileConfig
type EngineConfig struct {
	JSON      *JSONConfig    `json:"jsonConfig"`
	OciConfig *oci.Config    `json:"ociConfig"`
	File      *FileConfig    `json:"-"`
	Network   *network.Setup `json:"-"`
}

// NewConfig returns singularity.EngineConfig with a parsed FileConfig
func NewConfig() *EngineConfig {
	c := &FileConfig{}
	if err := config.Parser(buildcfg.SYSCONFDIR+"/singularity/singularity.conf", c); err != nil {
		sylog.Fatalf("Unable to parse singularity.conf file: %s", err)
	}

	ret := &EngineConfig{
		JSON:      &JSONConfig{},
		OciConfig: &oci.Config{},
		File:      c,
	}

	return ret
}

// SetImage sets the container image path to be used by EngineConfig.JSON.
func (e *EngineConfig) SetImage(name string) {
	e.JSON.Image = name
}

// GetImage retrieves the container image path.
func (e *EngineConfig) GetImage() string {
	return e.JSON.Image
}

// SetWritableImage defines the container image as writable or not.
func (e *EngineConfig) SetWritableImage(writable bool) {
	e.JSON.WritableImage = writable
}

// GetWritableImage returns if the container image is writable or not.
func (e *EngineConfig) GetWritableImage() bool {
	return e.JSON.WritableImage
}

// SetOverlayImage sets the overlay image path to be used on top of container image.
func (e *EngineConfig) SetOverlayImage(paths []string) {
	e.JSON.OverlayImage = paths
}

// GetOverlayImage retrieves the overlay image path.
func (e *EngineConfig) GetOverlayImage() []string {
	return e.JSON.OverlayImage
}

// SetContain sets contain flag.
func (e *EngineConfig) SetContain(contain bool) {
	e.JSON.Contain = contain
}

// GetContain returns if contain flag is set or not.
func (e *EngineConfig) GetContain() bool {
	return e.JSON.Contain
}

// SetNv sets nv flag to bind cuda libraries into containee.JSON.
func (e *EngineConfig) SetNv(nv bool) {
	e.JSON.Nv = nv
}

// GetNv returns if nv flag is set or not.
func (e *EngineConfig) GetNv() bool {
	return e.JSON.Nv
}

// SetWorkdir sets a work directory path.
func (e *EngineConfig) SetWorkdir(name string) {
	e.JSON.Workdir = name
}

// GetWorkdir retrieves the work directory path.
func (e *EngineConfig) GetWorkdir() string {
	return e.JSON.Workdir
}

// SetScratchDir set a scratch directory path.
func (e *EngineConfig) SetScratchDir(scratchdir []string) {
	e.JSON.ScratchDir = scratchdir
}

// GetScratchDir retrieves the scratch directory path.
func (e *EngineConfig) GetScratchDir() []string {
	return e.JSON.ScratchDir
}

// SetHomeSource sets the source home directory path.
func (e *EngineConfig) SetHomeSource(source string) {
	e.JSON.HomeSource = source
}

// GetHomeSource retrieves the source home directory path.
func (e *EngineConfig) GetHomeSource() string {
	return e.JSON.HomeSource
}

// SetHomeDest sets the container home directory path.
func (e *EngineConfig) SetHomeDest(dest string) {
	e.JSON.HomeDest = dest
}

// GetHomeDest retrieves the container home directory path.
func (e *EngineConfig) GetHomeDest() string {
	return e.JSON.HomeDest
}

// SetCustomHome sets if home path is a custom path or not.
func (e *EngineConfig) SetCustomHome(custom bool) {
	e.JSON.CustomHome = custom
}

// GetCustomHome retrieves if home path is a custom path.
func (e *EngineConfig) GetCustomHome() bool {
	return e.JSON.CustomHome
}

// SetBindPath sets paths to bind into containee.JSON.
func (e *EngineConfig) SetBindPath(bindpath []string) {
	e.JSON.BindPath = bindpath
}

// GetBindPath retrieves bind paths.
func (e *EngineConfig) GetBindPath() []string {
	return e.JSON.BindPath
}

// SetCommand sets action command to execute.
func (e *EngineConfig) SetCommand(command string) {
	e.JSON.Command = command
}

// GetCommand retrieves action command.
func (e *EngineConfig) GetCommand() string {
	return e.JSON.Command
}

// SetShell sets shell to be used by shell command.
func (e *EngineConfig) SetShell(shell string) {
	e.JSON.Shell = shell
}

// GetShell retrieves shell for shell command.
func (e *EngineConfig) GetShell() string {
	return e.JSON.Shell
}

// SetTmpDir sets temporary directory path.
func (e *EngineConfig) SetTmpDir(name string) {
	e.JSON.TmpDir = name
}

// GetTmpDir retrieves temporary directory path.
func (e *EngineConfig) GetTmpDir() string {
	return e.JSON.TmpDir
}

// SetInstance sets if container run as instance or not.
func (e *EngineConfig) SetInstance(instance bool) {
	e.JSON.Instance = instance
}

// GetInstance returns if container run as instance or not.
func (e *EngineConfig) GetInstance() bool {
	return e.JSON.Instance
}

// SetInstanceJoin sets if process joins an instance or not.
func (e *EngineConfig) SetInstanceJoin(join bool) {
	e.JSON.InstanceJoin = join
}

// GetInstanceJoin returns if process joins an instance or not.
func (e *EngineConfig) GetInstanceJoin() bool {
	return e.JSON.InstanceJoin
}

// SetBootInstance sets boot flag to execute /sbin/init as main instance process.
func (e *EngineConfig) SetBootInstance(boot bool) {
	e.JSON.BootInstance = boot
}

// GetBootInstance returns if boot flag is set or not
func (e *EngineConfig) GetBootInstance() bool {
	return e.JSON.BootInstance
}

// SetAddCaps sets bounding/effective/permitted/inheritable/ambient capabilities to add.
func (e *EngineConfig) SetAddCaps(caps string) {
	e.JSON.AddCaps = caps
}

// GetAddCaps retrieves bounding/effective/permitted/inheritable/ambient capabilities to add.
func (e *EngineConfig) GetAddCaps() string {
	return e.JSON.AddCaps
}

// SetDropCaps sets bounding/effective/permitted/inheritable/ambient capabilities to drop.
func (e *EngineConfig) SetDropCaps(caps string) {
	e.JSON.DropCaps = caps
}

// GetDropCaps retrieves bounding/effective/permitted/inheritable/ambient capabilities to drop.
func (e *EngineConfig) GetDropCaps() string {
	return e.JSON.DropCaps
}

// SetHostname sets hostname to use in containee.JSON.
func (e *EngineConfig) SetHostname(hostname string) {
	e.JSON.Hostname = hostname
}

// GetHostname retrieves hostname to use in containee.JSON.
func (e *EngineConfig) GetHostname() string {
	return e.JSON.Hostname
}

// SetAllowSUID sets allow-suid flag to allow to run setuid binary inside containee.JSON.
func (e *EngineConfig) SetAllowSUID(allow bool) {
	e.JSON.AllowSUID = allow
}

// GetAllowSUID returns if allow-suid is set or not.
func (e *EngineConfig) GetAllowSUID() bool {
	return e.JSON.AllowSUID
}

// SetKeepPrivs sets keep-privs flag to allow root to retain all privileges.
func (e *EngineConfig) SetKeepPrivs(keep bool) {
	e.JSON.KeepPrivs = keep
}

// GetKeepPrivs returns if keep-privs is set or not
func (e *EngineConfig) GetKeepPrivs() bool {
	return e.JSON.KeepPrivs
}

// SetNoPrivs sets no-privs flag to force root user to lose all privileges.
func (e *EngineConfig) SetNoPrivs(nopriv bool) {
	e.JSON.NoPrivs = nopriv
}

// GetNoPrivs returns if no-privs flag is set or not
func (e *EngineConfig) GetNoPrivs() bool {
	return e.JSON.NoPrivs
}

// SetNoHome set no-home flag to not mount home user home directory
func (e *EngineConfig) SetNoHome(val bool) {
	e.JSON.NoHome = val
}

// GetNoHome returns if no-home flag is set or not
func (e *EngineConfig) GetNoHome() bool {
	return e.JSON.NoHome
}

// SetNoInit set noinit flag to not start shim init process
func (e *EngineConfig) SetNoInit(val bool) {
	e.JSON.NoInit = val
}

// GetNoInit returns if noinit flag is set or not
func (e *EngineConfig) GetNoInit() bool {
	return e.JSON.NoInit
}

// SetNetwork sets a list of commas separated networks to configure inside container
func (e *EngineConfig) SetNetwork(network string) {
	e.JSON.Network = network
}

// GetNetwork retrieves a list of commas separated networks configured in container
func (e *EngineConfig) GetNetwork() string {
	return e.JSON.Network
}

// SetNetworkArgs sets network arguments to pass to CNI plugins
func (e *EngineConfig) SetNetworkArgs(args []string) {
	e.JSON.NetworkArgs = args
}

// GetNetworkArgs retrieves network arguments passed to CNI plugins
func (e *EngineConfig) GetNetworkArgs() []string {
	return e.JSON.NetworkArgs
}

// SetDNS sets a commas separated list of DNS servers to add in resolv.conf
func (e *EngineConfig) SetDNS(dns string) {
	e.JSON.DNS = dns
}

// GetDNS retrieves list of DNS servers
func (e *EngineConfig) GetDNS() string {
	return e.JSON.DNS
}

// SetImageList sets image list containing opened images
func (e *EngineConfig) SetImageList(list []image.Image) {
	e.JSON.ImageList = list
}

// GetImageList returns image list containing opened images
func (e *EngineConfig) GetImageList() []image.Image {
	return e.JSON.ImageList
}

// SetCwd sets current working directory
func (e *EngineConfig) SetCwd(path string) {
	e.JSON.Cwd = path
}

// GetCwd returns current working directory
func (e *EngineConfig) GetCwd() string {
	return e.JSON.Cwd
}

<<<<<<< HEAD
// SetOpenFd sets a list of open file descriptor
func (e *EngineConfig) SetOpenFd(fds []int) {
	e.JSON.OpenFd = fds
}

// GetOpenFd returns the list of open file descriptor
func (e *EngineConfig) GetOpenFd() []int {
	return e.JSON.OpenFd
=======
// SetWritableTmpfs sets writable tmpfs flag
func (e *EngineConfig) SetWritableTmpfs(writable bool) {
	e.JSON.WritableTmpfs = writable
}

// GetWritableTmpfs returns if writable tmpfs is set or no
func (e *EngineConfig) GetWritableTmpfs() bool {
	return e.JSON.WritableTmpfs
>>>>>>> 1802d54d
}<|MERGE_RESOLUTION|>--- conflicted
+++ resolved
@@ -415,7 +415,6 @@
 	return e.JSON.Cwd
 }
 
-<<<<<<< HEAD
 // SetOpenFd sets a list of open file descriptor
 func (e *EngineConfig) SetOpenFd(fds []int) {
 	e.JSON.OpenFd = fds
@@ -424,7 +423,8 @@
 // GetOpenFd returns the list of open file descriptor
 func (e *EngineConfig) GetOpenFd() []int {
 	return e.JSON.OpenFd
-=======
+}
+
 // SetWritableTmpfs sets writable tmpfs flag
 func (e *EngineConfig) SetWritableTmpfs(writable bool) {
 	e.JSON.WritableTmpfs = writable
@@ -433,5 +433,4 @@
 // GetWritableTmpfs returns if writable tmpfs is set or no
 func (e *EngineConfig) GetWritableTmpfs() bool {
 	return e.JSON.WritableTmpfs
->>>>>>> 1802d54d
 }