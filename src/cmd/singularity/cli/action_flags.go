--- conflicted
+++ resolved
@@ -26,11 +26,8 @@
 	Network     string
 	NetworkArgs []string
 	DNS         string
-<<<<<<< HEAD
+	Security    []string
 	CgroupsPath string
-=======
-	Security    []string
->>>>>>> 7ed2fbc1
 
 	IsBoot          bool
 	IsFakeroot      bool
@@ -129,19 +126,15 @@
 
 	// --dns
 	actionFlags.StringVar(&DNS, "dns", "", "List of DNS server separated by commas to add in resolv.conf")
-	actionFlags.SetAnnotation("dns", "argtag", []string{"<ip>"})
-<<<<<<< HEAD
+	actionFlags.SetAnnotation("dns", "envkey", []string{"DNS"})
+
+	// --security
+	actionFlags.StringSliceVar(&Security, "security", []string{}, "Enable security features (SELinux, Apparmor, Seccomp)")
+	actionFlags.SetAnnotation("security", "argtag", []string{""})
 
 	// --apply-cgroups
 	actionFlags.StringVar(&CgroupsPath, "apply-cgroups", "", "Apply cgroups from file for container processes (requires root privileges)")
 	actionFlags.SetAnnotation("cgroups-profile", "argtag", []string{"<path>"})
-=======
-	actionFlags.SetAnnotation("dns", "envkey", []string{"DNS"})
-
-	// --security
-	actionFlags.StringSliceVar(&Security, "security", []string{}, "Enable security features (SELinux, Apparmor, Seccomp)")
-	actionFlags.SetAnnotation("security", "argtag", []string{""})
->>>>>>> 7ed2fbc1
 }
 
 // initBoolVars initializes flags that take a boolean argument
