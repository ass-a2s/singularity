// Copyright (c) 2018, Sylabs Inc. All rights reserved.
// This software is licensed under a 3-clause BSD license. Please consult the
// LICENSE file distributed with the sources of this project regarding your
// rights to use or distribute this software.

package build

import (
	"bytes"
	"context"
	"encoding/json"
	"fmt"
	"net/http"
	"net/url"
	"strings"
	"time"

	"github.com/globalsign/mgo/bson"
	"github.com/gorilla/websocket"
	"github.com/pkg/errors"
	"github.com/singularityware/singularity/src/pkg/build/types"
	"github.com/singularityware/singularity/src/pkg/library/client"
	"github.com/singularityware/singularity/src/pkg/sylog"
)

// RequestData contains the info necessary for submitting a build to a remote service
type RequestData struct {
	types.Definition `json:"definition"`
	LibraryRef       string `json:"libraryRef"`
	LibraryURL       string `json:"libraryURL"`
	CallbackURL      string `json:"callbackURL"`
}

// ResponseData contains the details of an individual build
type ResponseData struct {
	ID            bson.ObjectId    `json:"id"`
	CreatedBy     string           `json:"createdBy"`
	SubmitTime    time.Time        `json:"submitTime"`
	StartTime     *time.Time       `json:"startTime,omitempty" bson:",omitempty"`
	IsComplete    bool             `json:"isComplete"`
	CompleteTime  *time.Time       `json:"completeTime,omitempty"`
	ImageSize     int64            `json:"imageSize,omitempty"`
	ImageChecksum string           `json:"imageChecksum,omitempty"`
	Definition    types.Definition `json:"definition"`
	WSURL         string           `json:"wsURL,omitempty" bson:"-"`
	LibraryRef    string           `json:"libraryRef"`
	LibraryURL    string           `json:"libraryURL"`
	CallbackURL   string           `json:"callbackURL"`
}

// RemoteBuilder contains the build request and response
type RemoteBuilder struct {
	Client     http.Client
	ImagePath  string
	Force      bool
	LibraryURL string
	Definition types.Definition
	IsDetached bool
	BuilderURL *url.URL
	AuthToken  string
}

func (rb *RemoteBuilder) setAuthHeader(h http.Header) {
	if rb.AuthToken != "" {
		h.Set("Authorization", fmt.Sprintf("Bearer %s", rb.AuthToken))
	}
}

// NewRemoteBuilder creates a RemoteBuilder with the specified details.
<<<<<<< HEAD
func NewRemoteBuilder(imagePath, libraryURL string, d types.Definition, isDetached bool, httpAddr, authToken string) (rb *RemoteBuilder) {
=======
func NewRemoteBuilder(imagePath, libraryURL string, d Definition, isDetached bool, builderAddr, authToken string) (rb *RemoteBuilder, err error) {
	builderURL, err := url.Parse(builderAddr)
	if err != nil {
		return nil, errors.Wrap(err, "failed to parse builder address")
	}
>>>>>>> b56dcc59

	rb = &RemoteBuilder{
		Client: http.Client{
			Timeout: 30 * time.Second,
		},
		ImagePath:  imagePath,
		LibraryURL: libraryURL,
		Definition: d,
		IsDetached: isDetached,
		BuilderURL: builderURL,
		AuthToken:  authToken,
	}

	return
}

// Build is responsible for making the request via the REST API to the remote builder
func (rb *RemoteBuilder) Build(ctx context.Context) (err error) {
	var libraryRef string

	if strings.HasPrefix(rb.ImagePath, "library://") {
		// Image destination is Library.
		libraryRef = rb.ImagePath
	}

	// Send build request to Remote Build Service
	rd, err := rb.doBuildRequest(ctx, rb.Definition, libraryRef)
	if err != nil {
		err = errors.Wrap(err, "failed to post request to remote build service")
		sylog.Warningf("%v", err)
		return err
	}

	// If we're doing an detached build, print help on how to download the image
	libraryRefRaw := strings.TrimPrefix(rd.LibraryRef, "library://")
	if rb.IsDetached {
		fmt.Printf("Build submitted! Once it is complete, the image can be retrieved by running:\n")
		fmt.Printf("\tsingularity pull --library %v library://%v\n\n", rd.LibraryURL, libraryRefRaw)
		fmt.Printf("Alternatively, you can access it from a browser at:\n\t%v/library/%v\n", rd.LibraryURL, libraryRefRaw)
	}

	// If we're doing an attached build, stream output and then download the resulting file
	if !rb.IsDetached {
		err = rb.streamOutput(ctx, rd.WSURL)
		if err != nil {
			err = errors.Wrap(err, "failed to stream output from remote build service")
			sylog.Warningf("%v", err)
			return err
		}

		// Get build status
		rd, err = rb.doStatusRequest(ctx, rd.ID)
		if err != nil {
			err = errors.Wrap(err, "failed to get status from remote build service")
			sylog.Warningf("%v", err)
			return err
		}

		// If image destination is local file, pull image.
		if !strings.HasPrefix(rb.ImagePath, "library://") {
			err = client.DownloadImage(rb.ImagePath, rd.LibraryRef, rd.LibraryURL, rb.Force, rb.AuthToken)
			if err != nil {
				err = errors.Wrap(err, "failed to pull image file")
				sylog.Warningf("%v", err)
				return err
			}
		}
	}

	return nil
}

// streamOutput attaches via websocket and streams output to the console
func (rb *RemoteBuilder) streamOutput(ctx context.Context, url string) (err error) {
	h := http.Header{}
	rb.setAuthHeader(h)
	c, _, err := websocket.DefaultDialer.Dial(url, h)
	if err != nil {
		return err
	}
	defer c.Close()

	for {
		// Check if context has expired
		select {
		case <-ctx.Done():
			return ctx.Err()
		default:
		}

		// Read from websocket
		mt, msg, err := c.ReadMessage()
		if err != nil {
			if websocket.IsCloseError(err, websocket.CloseNormalClosure) {
				return nil
			}
			return err
		}

		// Print to terminal
		switch mt {
		case websocket.TextMessage:
			fmt.Printf("%s", msg)
		case websocket.BinaryMessage:
			fmt.Print("Ignoring binary message")
		}
	}
}

// doBuildRequest creates a new build on a Remote Build Service
func (rb *RemoteBuilder) doBuildRequest(ctx context.Context, d types.Definition, libraryRef string) (rd ResponseData, err error) {
	if libraryRef != "" && !client.IsLibraryPushRef(libraryRef) {
		err = fmt.Errorf("invalid library reference: %v", rb.ImagePath)
		sylog.Warningf("%v", err)
		return ResponseData{}, err
	}

	b, err := json.Marshal(RequestData{
		Definition: d,
		LibraryRef: libraryRef,
		LibraryURL: rb.LibraryURL,
	})
	if err != nil {
		return
	}

	req, err := http.NewRequest(http.MethodPost, rb.BuilderURL.String()+"/v1/build", bytes.NewReader(b))
	if err != nil {
		return
	}
	req = req.WithContext(ctx)
	rb.setAuthHeader(req.Header)
	req.Header.Set("Content-Type", "application/json")

	res, err := rb.Client.Do(req)
	if err != nil {
		return
	}
	defer res.Body.Close()

	if res.StatusCode != http.StatusCreated {
		err = errors.New(res.Status)
		return
	}

	err = json.NewDecoder(res.Body).Decode(&rd)
	return
}

// doStatusRequest gets the status of a build from the Remote Build Service
func (rb *RemoteBuilder) doStatusRequest(ctx context.Context, id bson.ObjectId) (rd ResponseData, err error) {
	req, err := http.NewRequest(http.MethodGet, rb.BuilderURL.String()+"/v1/build/"+id.Hex(), nil)
	if err != nil {
		return
	}
	req = req.WithContext(ctx)
	rb.setAuthHeader(req.Header)

	res, err := rb.Client.Do(req)
	if err != nil {
		return
	}
	defer res.Body.Close()

	if res.StatusCode != http.StatusOK {
		err = errors.New(res.Status)
		return
	}

	err = json.NewDecoder(res.Body).Decode(&rd)
	return
}<|MERGE_RESOLUTION|>--- conflicted
+++ resolved
@@ -67,15 +67,11 @@
 }
 
 // NewRemoteBuilder creates a RemoteBuilder with the specified details.
-<<<<<<< HEAD
-func NewRemoteBuilder(imagePath, libraryURL string, d types.Definition, isDetached bool, httpAddr, authToken string) (rb *RemoteBuilder) {
-=======
-func NewRemoteBuilder(imagePath, libraryURL string, d Definition, isDetached bool, builderAddr, authToken string) (rb *RemoteBuilder, err error) {
+func NewRemoteBuilder(imagePath, libraryURL string, d types.Definition, isDetached bool, builderAddr, authToken string) (rb *RemoteBuilder, err error) {
 	builderURL, err := url.Parse(builderAddr)
 	if err != nil {
 		return nil, errors.Wrap(err, "failed to parse builder address")
 	}
->>>>>>> b56dcc59
 
 	rb = &RemoteBuilder{
 		Client: http.Client{
