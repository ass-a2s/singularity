--- conflicted
+++ resolved
@@ -250,22 +250,8 @@
                   )
 
 
-<<<<<<< HEAD
-AC_MSG_CHECKING([for setns syscall support])
-if test -d "/proc/self/ns"; then
-    SINGULARITY_DEFINES="$SINGULARITY_DEFINES -DSINGULARITY_SETNS_SYSCALL"
-    SETNS_SYSCALL=1
-    AC_MSG_RESULT([yes])
-else
-    SETNS_SYSCALL=0
-    AC_MSG_RESULT([no])
-fi
-AC_SUBST(SETNS_SYSCALL)
-
-=======
 
 AC_SUBST(SINGULARITY_DEFINES)
->>>>>>> 8c5df73b
 
 # ---------------------------------------------------------------------
 # PYTHON
@@ -292,11 +278,6 @@
 
 fi
 
-<<<<<<< HEAD
-AC_SUBST(SINGULARITY_DEFINES)
-
-=======
->>>>>>> 8c5df73b
 AC_MSG_CHECKING([--with-slurm])
 AC_ARG_WITH([slurm],
             AS_HELP_STRING([--with-slurm], [This feature will no longer be part of Singularity proper]),
