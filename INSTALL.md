# Installing Singularity development-3.0

Since you are reading this from the Singularity source code, it will be assumed
that you are building/compiling.

For full instructions on installation, check out our
[installation guide](https://www.sylabs.io/guides/3.0/user-guide/installation.html).

## Install system dependencies

You must first install development tools and libraries to your host.
On Debian-based systems:

```
$ sudo apt-get update && \
  sudo apt-get install -y build-essential \
  libssl-dev uuid-dev libgpgme11-dev libseccomp-dev pkg-config squashfs-tools
```

On CentOS/RHEL:

```
$ sudo yum groupinstall -y 'Development Tools' && \
  sudo yum install -y epel-release && \
  sudo yum install -y golang openssl-devel libuuid-devel libseccomp-devel squashfs-tools
```

On CentOS/RHEL 6 or less, you may skip `libseccomp-devel`.

## Install Golang

This is one of several ways to [install and configure golang](https://golang.org/doc/install).  The CentOS/RHEL instructions above already installed it so this method is not needed there.

First, download the Golang archive to `/tmp/`, then extract the archive to `/usr/local`.

```
$ export VERSION=1.11.4 OS=linux ARCH=amd64  # change this as you need

$ wget -O /tmp/go${VERSION}.${OS}-${ARCH}.tar.gz https://dl.google.com/go/go${VERSION}.${OS}-${ARCH}.tar.gz && \
  sudo tar -C /usr/local -xzf /tmp/go${VERSION}.${OS}-${ARCH}.tar.gz
```

Finally, set up your environment for Go:

```
$ echo 'export GOPATH=${HOME}/go' >> ~/.bashrc && \
  echo 'export PATH=/usr/local/go/bin:${PATH}:${GOPATH}/bin' >> ~/.bashrc && \
  source ~/.bashrc
```

## Clone the repo

Golang is a bit finicky about where things are placed. Here is the correct way
to build Singularity from source:

```
$ mkdir -p ${GOPATH}/src/github.com/sylabs && \
  cd ${GOPATH}/src/github.com/sylabs && \
  git clone https://github.com/sylabs/singularity.git && \
  cd singularity
```

To build a stable version of Singularity, check out a [release tag](https://github.com/sylabs/singularity/tags) before compiling:

```
$ git checkout v3.0.3
```

## Compiling Singularity

You can build Singularity using the following commands:

```
$ cd ${GOPATH}/src/github.com/sylabs/singularity && \
  ./mconfig && \
  cd ./builddir && \
  make && \
  sudo make install
```

And that's it! Now you can check your Singularity version by running:

```
$ singularity version
```
To build in a different folder and to set the install prefix to a different path:

<<<<<<< HEAD
```
$ ./mconfig -p /usr/local -b ./buildtree
```

## Install from the RPM

*NOTE: You should only atempt to build the RPM on a CentOS/RHEL system.*

To build the RPM, you first need to install `rpm-build` and `wget`.

```
$ sudo yum -y update && sudo yum install -y rpm-build wget
=======
To build an rpm with an alternative install prefix set RPMPREFIX on the
make step, for example
```
$ make -C builddir rpm RPMPREFIX=/usr/local
```

To build a stable version of Singularity, check out a [release tag](https://github.com/sylabs/singularity/tags) before compiling:

```
$ git checkout v3.0.3
>>>>>>> f3da9def
```

Then download the latest 
[release tarball](https://github.com/sylabs/singularity/releases) and use it to
install the RPM.  Since we are building from the RPM, you don't need to install 
Golang, but you do need to 
[install the other dependencies](#install-system-dependencies).

```
$ export VERSION=3.0.3  # this is the singularity version, change as you need

$ wget https://github.com/sylabs/singularity/releases/download/v${VERSION}/singularity-${VERSION}.tar.gz && \
    rpmbuild -tb singularity-${VERSION}.tar.gz && \
    sudo rpm -ivh ~/rpmbuild/RPMS/x86_64/singularity-${VERSION}-1.el7.x86_64.rpm && \
    rm -rf ~/rpmbuild singularity-${VERSION}*.tar.gz
```

Alternatively, to build an RPM from the latest master you can 
[clone the repo as detailed above](#clone-the-repo).  Then create your own
tarball and use it to install Singularity.  

```
$ cd $GOPATH/src/github.com/sylabs/singularity && \
  ./mconfig && \
  make -C builddir rpm && \
  sudo rpm -ivh ~/rpmbuild/RPMS/x86_64/singularity-3.0.3-687.gf3da9de.el7.x86_64.rpm # or whatever version you built
```

For more information on installing/updating/uninstalling the RPM, check out our 
admin docs](https://www.sylabs.io/guides/3.0/admin-guide/admin_quickstart.html).<|MERGE_RESOLUTION|>--- conflicted
+++ resolved
@@ -85,7 +85,6 @@
 ```
 To build in a different folder and to set the install prefix to a different path:
 
-<<<<<<< HEAD
 ```
 $ ./mconfig -p /usr/local -b ./buildtree
 ```
@@ -98,18 +97,13 @@
 
 ```
 $ sudo yum -y update && sudo yum install -y rpm-build wget
-=======
+```
+
 To build an rpm with an alternative install prefix set RPMPREFIX on the
 make step, for example
+
 ```
 $ make -C builddir rpm RPMPREFIX=/usr/local
-```
-
-To build a stable version of Singularity, check out a [release tag](https://github.com/sylabs/singularity/tags) before compiling:
-
-```
-$ git checkout v3.0.3
->>>>>>> f3da9def
 ```
 
 Then download the latest 
